
def load_content_from_blob(blob_service_client, container_name, account_name, content_type):
    """Load specific content from a .txt file in Azure Blob Storage based on the account name and content type.
    If the file does not exist, create an empty one and upload it to Blob Storage."""
    blob_name = f"Documents/{account_name}_{content_type}.txt"

    try:
        blob_client = blob_service_client.get_blob_client(container_name, blob_name)
        blob_data = blob_client.download_blob().readall().decode('utf-8')
        return blob_data
    except Exception as e:
        logger.error(f"Error loading {content_type} for {account_name}: {e}. Creating a new empty file.")
        # If the file does not exist, create an empty one
        empty_content = ""
        try:
            blob_client.upload_blob(empty_content.encode('utf-8'), overwrite=True)
            logger.info(f"Created an empty {content_type} file for {account_name}.")
            return empty_content
        except Exception as upload_error:
            logger.error(f"Failed to create an empty {content_type} file for {account_name}: {upload_error}")
            return None

def save_content_to_blob(blob_service_client, container_name, account_name, content_type, content):
    """Save specific content to a .txt file in Azure Blob Storage based on the account name and content type."""
    blob_name = f"Documents/{account_name}_{content_type}.txt"
    try:
        blob_client = blob_service_client.get_blob_client(container_name, blob_name)
        blob_client.upload_blob(content.encode('utf-8'), overwrite=True)
        return True
    except Exception as e:
        logger.error(f"Error saving {content_type} for {account_name}: {e}")
        return False

def create_custom_prompt_template(escalation_matrix_content):
    """Creates a custom prompt template incorporating the escalation matrix content specific to the account."""
    return PromptTemplate.from_template(f"""
    ### Instruction ###
    Given the context below, provide a detailed and accurate answer to the question. Base your response primarily on the provided information. Only include additional context from external sources if absolutely necessary, and clearly identify it as such. DO NOT PARAPHRASE ANYTHING AND GIVE EXACTLY AS ITS GIVEN IN THE DOCUMENT.

    **Context:**
    {{context}}

    **Escalation Matrix:**
    {escalation_matrix_content}

    **Question:**
    {{question}}

    ### Guidelines ###
    1. **Primary Source**: Base your response primarily on the provided context and give the process as exact as given in the document.
    2. **External Information**: If additional information is needed, clearly label it as "External Information" and keep it to a minimum.
    3. **Specificity**: Provide detailed and precise information directly related to the query.
    4. **Separation of Information**: Use headings such as "IT Glue Response" and "External Information" to differentiate the sources.
    5. **Insufficient Context**: If the provided context does not contain enough information to answer the question, state: "The provided context does not contain enough information to answer the question."
    6. **Document References**: List the names of all documents accessed, along with a confidence score for each document based on its relevance. 
    7. Use the Escalation Matrix to help answer queries when necessary

    ### Example ###

    #### IT Glue Response ####
    [Your answer based on the given context]

    ## External Information ##
    [Your answer after not finding anything in context]
    
    ### Document Names ###
    [List of documents and confidence scores (in %) with descending order.] 
    
    **Answer:** 
    """)


# Import necessary libraries
import os
from azure.storage.blob import BlobServiceClient
import streamlit as st
from yaml.loader import SafeLoader
import yaml
from langchain_openai import AzureOpenAIEmbeddings, AzureChatOpenAI
from langchain.chains import LLMChain
from langchain.prompts import PromptTemplate
from dotenv import load_dotenv
import streamlit_authenticator as stauth
from streamlit_navigation_bar import st_navbar
import logging
import pyotp
import qrcode
import io
import nltk

from chatbot import run_chatbot, initialize_session_state, load_faiss_indexes

<<<<<<< HEAD
#Nltk packages download
=======
# Nltk packages download
>>>>>>> 363e93bf
nltk.download('punkt')
nltk.download('stopwords')

# Set page configuration
st.set_page_config(page_title="AI Support Assistant", page_icon="🤖", layout="wide", initial_sidebar_state="auto")

# Navbar at the top
styles = {
    "span": {
        "border-radius": "0.1rem",
        "color": "orange",
        "margin": "0 0.125rem",
        "padding": "0.400rem 0.400rem",
    },
    "active": {
        "background-color": "rgba(255, 255, 255, 0.25)",
        "color": "orange",  # Active text color to orange
        "text-decoration": "underline",  # Underline the active text
    },
}

selected = st_navbar(["Home", "Chatbot", "Alerts and Escalation Matrix"], 
                     selected=st.session_state.get('selected_option', 'Home'), 
                     styles=styles)

# Initialize session state
initialize_session_state()

# Load environment variables
load_dotenv()

# Load config from Azure Blob Storage
connection_string = os.getenv("BLOB_CONNECTION_STRING")
container_name = "itgluecopilot"
config_blob_name = "config/config2.yaml"

# BlobServiceClient
blob_service_client = BlobServiceClient.from_connection_string(connection_string)
container_client = blob_service_client.get_container_client(container_name)

# Load the YAML configuration file
blob_client = container_client.get_blob_client(config_blob_name)
blob_data = blob_client.download_blob().readall()
config = yaml.load(io.BytesIO(blob_data), Loader=SafeLoader)

authenticator = stauth.Authenticate(
    config['credentials'],
    config['cookie']['name'],
    config['cookie']['key'],
    config['cookie']['expiry_days'],
)

# Configure logging
logging.basicConfig(level=logging.INFO, format="%(asctime)s - %(name)s - %(levelname)s - %(message)s", handlers=[logging.StreamHandler()])
logger = logging.getLogger(__name__)

# Update session state with the selected option
st.session_state.selected_option = selected

with st.sidebar:
    st.image(r"./synoptek.png", width=275)

# Authentication for App
with st.sidebar:
    name, authentication_status, username = authenticator.login('Login', 'main')

if st.session_state["authentication_status"]:
    # Load account names dynamically from the blob
    account_names = ["Mitsui Chemicals America", "Northpoint Commercial Finance", "iBAS"]

    # Get user role after authentication
    username = st.session_state["username"]
    user_data = config['credentials']['usernames'][username]
    user_role = user_data.get('role', 'viewer')  # Default to 'viewer' if no role is specified
    st.session_state['user_role'] = user_role

    # Check for OTP Secret and Generate if Not Present
    otp_secret = user_data.get('otp_secret', "")

    if not otp_secret:
        otp_secret = pyotp.random_base32()
        config['credentials']['usernames'][username]['otp_secret'] = otp_secret
        blob_client.upload_blob(yaml.dump(config), overwrite=True)
        st.session_state['otp_setup_complete'] = False
        st.session_state['show_qr_code'] = True
        logger.info("Generated new OTP secret and set show_qr_code to True for user %s", username)
    else:
        st.session_state['otp_setup_complete'] = True

    # Ensure OTP secret is properly handled
    if otp_secret:
        totp = pyotp.TOTP(otp_secret)
        logger.info("Using OTP secret for user %s: %s", username, otp_secret)

        if not st.session_state['otp_verified']:
            if st.session_state['show_qr_code']:
                st.title("Welcome to AI Support Assistant! 👋")
                otp_uri = totp.provisioning_uri(name=user_data.get('email', ''), issuer_name="AI Support Assistant")
                qr = qrcode.make(otp_uri)
                qr = qr.resize((200, 200))

                st.image(qr, caption="Scan this QR code with your authenticator app")

            # st.title("AI Support Assistant")
            otp_input = st.text_input("Enter the OTP from your authenticator app", type="password")
            verify_button_clicked = st.button("Verify OTP")

            if verify_button_clicked:
                if totp.verify(otp_input):
                    st.session_state['otp_verified'] = True
                    st.session_state['show_qr_code'] = False
                    blob_client.upload_blob(yaml.dump(config), overwrite=True)
                    st.experimental_rerun()
                else:
                    st.error("Invalid OTP. Please try again.")
        else:
            # Sidebar account selection - Only show after successful OTP verification
            with st.sidebar:
                # st.image(r"./synoptek.png", width=275)
                
                client_names = ["Select an Account Name"] + account_names
                selected_client = st.selectbox("**Select Account Name** 🚩", client_names, key="sidebar_account_select")

                # Check if account selection has changed
                if selected_client != st.session_state.get('clientOrg', 'Select an Account Name'):
                    st.session_state['clientOrg'] = selected_client
                    st.session_state['previous_clientOrg'] = selected_client
                    st.experimental_rerun()  # Force rerun to synchronize selection

                # Load alerts and escalation content dynamically after account selection
                if st.session_state['clientOrg'] and st.session_state['clientOrg'] != "Select an Account Name":
                    st.info(f"You are viewing the {st.session_state['clientOrg']} Account")
                    alerts_content = load_content_from_blob(blob_service_client, container_name, st.session_state['clientOrg'], "Alerts")
                    escalation_matrix_content = load_content_from_blob(blob_service_client, container_name, st.session_state['clientOrg'], "Escalation Matrix")
                else:
                    alerts_content = None
                    escalation_matrix_content = None

            # Load FAISS indexes
            account_indexes = {
                "Mitsui Chemicals America": [
                    r"./Faiss_Index_IT Glue/Index_Mitsui Chemicals America/index1",
                    r"./Faiss_Index_IT Glue/Index_Mitsui Chemicals America/index2_ocr"
                ],
                "Northpoint Commercial Finance": [
                    r"./Faiss_Index_IT Glue/Index_Northpoint Commercial Finance/index1",
                    r"./Faiss_Index_IT Glue/Index_Northpoint Commercial Finance/index2_ocr"
                ],
                "iBAS": [
                    r"./Faiss_Index_IT Glue/Index_iBAS/index1",
                    r"./Faiss_Index_IT Glue/Index_iBAS/index2_ocr"
                ],
            }
            embeddings = AzureOpenAIEmbeddings(
                azure_deployment='embeddings-aims',
                openai_api_version="2024-04-01-preview",
                azure_endpoint=os.getenv("OPENAI_ENDPOINT_AZURE"),
                api_key=os.getenv("OPENAI_API_KEY_AZURE")
            )
            faiss_indexes = load_faiss_indexes(account_indexes, embeddings)

            # --- APP ---
            if selected == "Home":
                st.write("# Welcome to AI Support Assistant! 👋")
                st.markdown(
                """
                Welcome to the AI Support Assistant! This tool is designed to streamline your support process by providing quick access to essential information and AI-powered assistance.

                ### Getting Started:

                - **👈 Select Account Name** and head to the "Chatbot" tab from the navigation bar to begin interacting with the AI Support Assistant.
                - Make sure to select the correct account in the Alerts and Escalation Matrix tab to view the most relevant information.

                ### How to Use the App:

                **1. Chatbot Tab:**  
                Navigate to the **Chatbot** tab to interact with our AI Assistant. You can ask questions or provide prompts related to your support needs, and the AI will generate detailed responses based on the context provided. This feature is ideal for quickly resolving issues or getting specific information.

                **Steps:**
                - Click on the **Chatbot** tab in the navigation bar and select an **Account**.
                - Type your question or request in the input box at the bottom of the page.
                - The AI will process your query and provide a response based on the available data.

                **2. Alerts and Escalation Matrix Tab:**  
                Visit the **Alerts and Escalation Matrix** tab to view critical alerts and the escalation matrix for specific accounts. This section provides important information about who to contact and the appropriate escalation procedures.

                **Steps:**
                - Click on the **Alerts and Escalation Matrix** tab in the navigation bar.
                - Use the sidebar to select the account you wish to view.
                - The page will display the relevant alerts and escalation matrix for the selected account.
                """
                )
            elif selected == 'Chatbot':
                if st.session_state['clientOrg'] and st.session_state['clientOrg'] != "Select an Account Name":
                    # Create a custom prompt template with the loaded escalation matrix content
                    custom_prompt_template = create_custom_prompt_template(escalation_matrix_content)

                    # Initialize LLMChain with the custom prompt template
                    qa_chain = LLMChain(
                        llm=AzureChatOpenAI(
                            model_name='gpt-4o',
                            openai_api_key=os.getenv("OPENAI_API_KEY_AZURE"),
                            azure_endpoint=os.getenv("OPENAI_ENDPOINT_AZURE"),
                            openai_api_version="2024-04-01-preview",
                            temperature=0,
                            max_tokens=4000,
                            streaming=True,
                            verbose=True,
                            model_kwargs={'seed': 123}
                        ),
                        prompt=custom_prompt_template
                    )

                    # Run the chatbot with the updated chain
                    run_chatbot(faiss_indexes, blob_service_client, embeddings, qa_chain)
                else:
                    st.warning("Please select an account name to get started")

            elif selected == 'Alerts and Escalation Matrix':
                # Since account selection is handled in the sidebar, no need for additional selectbox here
                if st.session_state['clientOrg'] and st.session_state['clientOrg'] != "Select an Account Name":
                    # Display or Edit Alerts Content
                    st.subheader("Alerts")
                    if st.session_state.get('editing_alerts', False):
                        edited_alerts_content = st.text_area("Edit Alerts", value=alerts_content if alerts_content else "No alerts content found. You can add new content.", height=500)
                        if st.button("Save Alerts Content", key="save_alerts_button"):
                            success = save_content_to_blob(blob_service_client, container_name, st.session_state['clientOrg'], "Alerts", edited_alerts_content)
                            if success:
                                st.success("Alerts content saved successfully!")
                                st.session_state['editing_alerts'] = False
                            else:
                                st.error("Failed to save alerts content.")
                            st.experimental_rerun()  # Force rerun after saving
                        if st.button("Cancel", key="cancel_alerts_button"):
                            st.session_state['editing_alerts'] = False
                            st.experimental_rerun()  # Force rerun after canceling
                    else:
                        if alerts_content:
                            st.markdown(
                                f"""
                                <div style="
                                    border: 2px solid #ffcc00; 
                                    padding: 15px; 
                                    border-radius: 10px;
                                    color:red; 
                                    background-color: #fff7e6;">
                                    {alerts_content}
                                </div>
                                """,
                                unsafe_allow_html=True
                            )
                        else:
                            st.warning("No alerts content found. You can add new content.")
                        
                        # Show edit button only for allowed roles
                        if st.session_state['user_role'] in ['admin', 'editor']:
                            if st.button("Edit Alerts Content", key="edit_alerts_button"):
                                st.session_state['editing_alerts'] = True
                                st.experimental_rerun()

                    # Display or Edit Escalation Matrix Content
                    st.subheader("Escalation Matrix")
                    if st.session_state.get('editing_escalation_matrix', False):
                        edited_escalation_matrix_content = st.text_area("Edit Escalation Matrix", value=escalation_matrix_content if escalation_matrix_content else "No escalation matrix content found. You can add new content.", height=500)
                        if st.button("Save Escalation Matrix Content", key="save_matrix_button"):
                            success = save_content_to_blob(blob_service_client, container_name, st.session_state['clientOrg'], "Escalation Matrix", edited_escalation_matrix_content)
                            if success:
                                st.success("Escalation Matrix content saved successfully!")
                                st.session_state['editing_escalation_matrix'] = False
                            else:
                                st.error("Failed to save escalation matrix content.")
                            st.experimental_rerun()  # Force rerun after saving
                        if st.button("Cancel", key="cancel_matrix_button"):
                            st.session_state['editing_escalation_matrix'] = False
                            st.experimental_rerun()  # Force rerun after canceling
                    else:
                        if escalation_matrix_content:
                            st.markdown(
                                f"""
                                <div style="
                                    border: 2px solid #0066cc; 
                                    padding: 15px; 
                                    border-radius: 10px; 
                                    color: red;
                                    background-color: #e6f2ff;">
                                    {escalation_matrix_content}
                                </div>
                                """,
                                unsafe_allow_html=True
                            )
                        else:
                            st.warning("No escalation matrix content found. You can add new content.")
                        
                        # Show edit button only for allowed roles
                        if st.session_state['user_role'] in ['admin', 'editor']:
                            if st.button("Edit Escalation Matrix Content", key="edit_matrix_button"):
                                st.session_state['editing_escalation_matrix'] = True
                                st.experimental_rerun()
                else:
                    st.subheader("Alerts")
                    st.warning("Please select an account name to view the alerts.")

                    st.subheader("Escalation Matrix")
                    st.warning("Please select an account name to view the escalation matrix.")

            st.sidebar.markdown("""<div style="height: 12vh;"></div>""", unsafe_allow_html=True)
            st.sidebar.markdown(f'## Hello, *{st.session_state["name"]}*')
            if st.sidebar.button("Logout", key="logout_button"):
                authenticator.logout('Logout', 'sidebar')
                for key in list(st.session_state.keys()):
                    del st.session_state[key]
                st.session_state['authentication_status'] = None
                st.experimental_rerun()

elif st.session_state["authentication_status"] == False:
    st.sidebar.error('Username/password is incorrect')
    st.write("# Welcome to AI Support Assistant! 👋")
    st.markdown(
        """
        Please enter your username and password to log in.
        """
    )
elif st.session_state["authentication_status"] == None:
    st.sidebar.warning('Please enter your username and password')
    st.write("# Welcome to AI Support Assistant! 👋")
    st.markdown(
        """
        Please enter your username and password to log in.
        """
    )
<|MERGE_RESOLUTION|>--- conflicted
+++ resolved
@@ -1,427 +1,423 @@
-
-def load_content_from_blob(blob_service_client, container_name, account_name, content_type):
-    """Load specific content from a .txt file in Azure Blob Storage based on the account name and content type.
-    If the file does not exist, create an empty one and upload it to Blob Storage."""
-    blob_name = f"Documents/{account_name}_{content_type}.txt"
-
-    try:
-        blob_client = blob_service_client.get_blob_client(container_name, blob_name)
-        blob_data = blob_client.download_blob().readall().decode('utf-8')
-        return blob_data
-    except Exception as e:
-        logger.error(f"Error loading {content_type} for {account_name}: {e}. Creating a new empty file.")
-        # If the file does not exist, create an empty one
-        empty_content = ""
-        try:
-            blob_client.upload_blob(empty_content.encode('utf-8'), overwrite=True)
-            logger.info(f"Created an empty {content_type} file for {account_name}.")
-            return empty_content
-        except Exception as upload_error:
-            logger.error(f"Failed to create an empty {content_type} file for {account_name}: {upload_error}")
-            return None
-
-def save_content_to_blob(blob_service_client, container_name, account_name, content_type, content):
-    """Save specific content to a .txt file in Azure Blob Storage based on the account name and content type."""
-    blob_name = f"Documents/{account_name}_{content_type}.txt"
-    try:
-        blob_client = blob_service_client.get_blob_client(container_name, blob_name)
-        blob_client.upload_blob(content.encode('utf-8'), overwrite=True)
-        return True
-    except Exception as e:
-        logger.error(f"Error saving {content_type} for {account_name}: {e}")
-        return False
-
-def create_custom_prompt_template(escalation_matrix_content):
-    """Creates a custom prompt template incorporating the escalation matrix content specific to the account."""
-    return PromptTemplate.from_template(f"""
-    ### Instruction ###
-    Given the context below, provide a detailed and accurate answer to the question. Base your response primarily on the provided information. Only include additional context from external sources if absolutely necessary, and clearly identify it as such. DO NOT PARAPHRASE ANYTHING AND GIVE EXACTLY AS ITS GIVEN IN THE DOCUMENT.
-
-    **Context:**
-    {{context}}
-
-    **Escalation Matrix:**
-    {escalation_matrix_content}
-
-    **Question:**
-    {{question}}
-
-    ### Guidelines ###
-    1. **Primary Source**: Base your response primarily on the provided context and give the process as exact as given in the document.
-    2. **External Information**: If additional information is needed, clearly label it as "External Information" and keep it to a minimum.
-    3. **Specificity**: Provide detailed and precise information directly related to the query.
-    4. **Separation of Information**: Use headings such as "IT Glue Response" and "External Information" to differentiate the sources.
-    5. **Insufficient Context**: If the provided context does not contain enough information to answer the question, state: "The provided context does not contain enough information to answer the question."
-    6. **Document References**: List the names of all documents accessed, along with a confidence score for each document based on its relevance. 
-    7. Use the Escalation Matrix to help answer queries when necessary
-
-    ### Example ###
-
-    #### IT Glue Response ####
-    [Your answer based on the given context]
-
-    ## External Information ##
-    [Your answer after not finding anything in context]
-    
-    ### Document Names ###
-    [List of documents and confidence scores (in %) with descending order.] 
-    
-    **Answer:** 
-    """)
-
-
-# Import necessary libraries
-import os
-from azure.storage.blob import BlobServiceClient
-import streamlit as st
-from yaml.loader import SafeLoader
-import yaml
-from langchain_openai import AzureOpenAIEmbeddings, AzureChatOpenAI
-from langchain.chains import LLMChain
-from langchain.prompts import PromptTemplate
-from dotenv import load_dotenv
-import streamlit_authenticator as stauth
-from streamlit_navigation_bar import st_navbar
-import logging
-import pyotp
-import qrcode
-import io
-import nltk
-
-from chatbot import run_chatbot, initialize_session_state, load_faiss_indexes
-
-<<<<<<< HEAD
-#Nltk packages download
-=======
-# Nltk packages download
->>>>>>> 363e93bf
-nltk.download('punkt')
-nltk.download('stopwords')
-
-# Set page configuration
-st.set_page_config(page_title="AI Support Assistant", page_icon="🤖", layout="wide", initial_sidebar_state="auto")
-
-# Navbar at the top
-styles = {
-    "span": {
-        "border-radius": "0.1rem",
-        "color": "orange",
-        "margin": "0 0.125rem",
-        "padding": "0.400rem 0.400rem",
-    },
-    "active": {
-        "background-color": "rgba(255, 255, 255, 0.25)",
-        "color": "orange",  # Active text color to orange
-        "text-decoration": "underline",  # Underline the active text
-    },
-}
-
-selected = st_navbar(["Home", "Chatbot", "Alerts and Escalation Matrix"], 
-                     selected=st.session_state.get('selected_option', 'Home'), 
-                     styles=styles)
-
-# Initialize session state
-initialize_session_state()
-
-# Load environment variables
-load_dotenv()
-
-# Load config from Azure Blob Storage
-connection_string = os.getenv("BLOB_CONNECTION_STRING")
-container_name = "itgluecopilot"
-config_blob_name = "config/config2.yaml"
-
-# BlobServiceClient
-blob_service_client = BlobServiceClient.from_connection_string(connection_string)
-container_client = blob_service_client.get_container_client(container_name)
-
-# Load the YAML configuration file
-blob_client = container_client.get_blob_client(config_blob_name)
-blob_data = blob_client.download_blob().readall()
-config = yaml.load(io.BytesIO(blob_data), Loader=SafeLoader)
-
-authenticator = stauth.Authenticate(
-    config['credentials'],
-    config['cookie']['name'],
-    config['cookie']['key'],
-    config['cookie']['expiry_days'],
-)
-
-# Configure logging
-logging.basicConfig(level=logging.INFO, format="%(asctime)s - %(name)s - %(levelname)s - %(message)s", handlers=[logging.StreamHandler()])
-logger = logging.getLogger(__name__)
-
-# Update session state with the selected option
-st.session_state.selected_option = selected
-
-with st.sidebar:
-    st.image(r"./synoptek.png", width=275)
-
-# Authentication for App
-with st.sidebar:
-    name, authentication_status, username = authenticator.login('Login', 'main')
-
-if st.session_state["authentication_status"]:
-    # Load account names dynamically from the blob
-    account_names = ["Mitsui Chemicals America", "Northpoint Commercial Finance", "iBAS"]
-
-    # Get user role after authentication
-    username = st.session_state["username"]
-    user_data = config['credentials']['usernames'][username]
-    user_role = user_data.get('role', 'viewer')  # Default to 'viewer' if no role is specified
-    st.session_state['user_role'] = user_role
-
-    # Check for OTP Secret and Generate if Not Present
-    otp_secret = user_data.get('otp_secret', "")
-
-    if not otp_secret:
-        otp_secret = pyotp.random_base32()
-        config['credentials']['usernames'][username]['otp_secret'] = otp_secret
-        blob_client.upload_blob(yaml.dump(config), overwrite=True)
-        st.session_state['otp_setup_complete'] = False
-        st.session_state['show_qr_code'] = True
-        logger.info("Generated new OTP secret and set show_qr_code to True for user %s", username)
-    else:
-        st.session_state['otp_setup_complete'] = True
-
-    # Ensure OTP secret is properly handled
-    if otp_secret:
-        totp = pyotp.TOTP(otp_secret)
-        logger.info("Using OTP secret for user %s: %s", username, otp_secret)
-
-        if not st.session_state['otp_verified']:
-            if st.session_state['show_qr_code']:
-                st.title("Welcome to AI Support Assistant! 👋")
-                otp_uri = totp.provisioning_uri(name=user_data.get('email', ''), issuer_name="AI Support Assistant")
-                qr = qrcode.make(otp_uri)
-                qr = qr.resize((200, 200))
-
-                st.image(qr, caption="Scan this QR code with your authenticator app")
-
-            # st.title("AI Support Assistant")
-            otp_input = st.text_input("Enter the OTP from your authenticator app", type="password")
-            verify_button_clicked = st.button("Verify OTP")
-
-            if verify_button_clicked:
-                if totp.verify(otp_input):
-                    st.session_state['otp_verified'] = True
-                    st.session_state['show_qr_code'] = False
-                    blob_client.upload_blob(yaml.dump(config), overwrite=True)
-                    st.experimental_rerun()
-                else:
-                    st.error("Invalid OTP. Please try again.")
-        else:
-            # Sidebar account selection - Only show after successful OTP verification
-            with st.sidebar:
-                # st.image(r"./synoptek.png", width=275)
-                
-                client_names = ["Select an Account Name"] + account_names
-                selected_client = st.selectbox("**Select Account Name** 🚩", client_names, key="sidebar_account_select")
-
-                # Check if account selection has changed
-                if selected_client != st.session_state.get('clientOrg', 'Select an Account Name'):
-                    st.session_state['clientOrg'] = selected_client
-                    st.session_state['previous_clientOrg'] = selected_client
-                    st.experimental_rerun()  # Force rerun to synchronize selection
-
-                # Load alerts and escalation content dynamically after account selection
-                if st.session_state['clientOrg'] and st.session_state['clientOrg'] != "Select an Account Name":
-                    st.info(f"You are viewing the {st.session_state['clientOrg']} Account")
-                    alerts_content = load_content_from_blob(blob_service_client, container_name, st.session_state['clientOrg'], "Alerts")
-                    escalation_matrix_content = load_content_from_blob(blob_service_client, container_name, st.session_state['clientOrg'], "Escalation Matrix")
-                else:
-                    alerts_content = None
-                    escalation_matrix_content = None
-
-            # Load FAISS indexes
-            account_indexes = {
-                "Mitsui Chemicals America": [
-                    r"./Faiss_Index_IT Glue/Index_Mitsui Chemicals America/index1",
-                    r"./Faiss_Index_IT Glue/Index_Mitsui Chemicals America/index2_ocr"
-                ],
-                "Northpoint Commercial Finance": [
-                    r"./Faiss_Index_IT Glue/Index_Northpoint Commercial Finance/index1",
-                    r"./Faiss_Index_IT Glue/Index_Northpoint Commercial Finance/index2_ocr"
-                ],
-                "iBAS": [
-                    r"./Faiss_Index_IT Glue/Index_iBAS/index1",
-                    r"./Faiss_Index_IT Glue/Index_iBAS/index2_ocr"
-                ],
-            }
-            embeddings = AzureOpenAIEmbeddings(
-                azure_deployment='embeddings-aims',
-                openai_api_version="2024-04-01-preview",
-                azure_endpoint=os.getenv("OPENAI_ENDPOINT_AZURE"),
-                api_key=os.getenv("OPENAI_API_KEY_AZURE")
-            )
-            faiss_indexes = load_faiss_indexes(account_indexes, embeddings)
-
-            # --- APP ---
-            if selected == "Home":
-                st.write("# Welcome to AI Support Assistant! 👋")
-                st.markdown(
-                """
-                Welcome to the AI Support Assistant! This tool is designed to streamline your support process by providing quick access to essential information and AI-powered assistance.
-
-                ### Getting Started:
-
-                - **👈 Select Account Name** and head to the "Chatbot" tab from the navigation bar to begin interacting with the AI Support Assistant.
-                - Make sure to select the correct account in the Alerts and Escalation Matrix tab to view the most relevant information.
-
-                ### How to Use the App:
-
-                **1. Chatbot Tab:**  
-                Navigate to the **Chatbot** tab to interact with our AI Assistant. You can ask questions or provide prompts related to your support needs, and the AI will generate detailed responses based on the context provided. This feature is ideal for quickly resolving issues or getting specific information.
-
-                **Steps:**
-                - Click on the **Chatbot** tab in the navigation bar and select an **Account**.
-                - Type your question or request in the input box at the bottom of the page.
-                - The AI will process your query and provide a response based on the available data.
-
-                **2. Alerts and Escalation Matrix Tab:**  
-                Visit the **Alerts and Escalation Matrix** tab to view critical alerts and the escalation matrix for specific accounts. This section provides important information about who to contact and the appropriate escalation procedures.
-
-                **Steps:**
-                - Click on the **Alerts and Escalation Matrix** tab in the navigation bar.
-                - Use the sidebar to select the account you wish to view.
-                - The page will display the relevant alerts and escalation matrix for the selected account.
-                """
-                )
-            elif selected == 'Chatbot':
-                if st.session_state['clientOrg'] and st.session_state['clientOrg'] != "Select an Account Name":
-                    # Create a custom prompt template with the loaded escalation matrix content
-                    custom_prompt_template = create_custom_prompt_template(escalation_matrix_content)
-
-                    # Initialize LLMChain with the custom prompt template
-                    qa_chain = LLMChain(
-                        llm=AzureChatOpenAI(
-                            model_name='gpt-4o',
-                            openai_api_key=os.getenv("OPENAI_API_KEY_AZURE"),
-                            azure_endpoint=os.getenv("OPENAI_ENDPOINT_AZURE"),
-                            openai_api_version="2024-04-01-preview",
-                            temperature=0,
-                            max_tokens=4000,
-                            streaming=True,
-                            verbose=True,
-                            model_kwargs={'seed': 123}
-                        ),
-                        prompt=custom_prompt_template
-                    )
-
-                    # Run the chatbot with the updated chain
-                    run_chatbot(faiss_indexes, blob_service_client, embeddings, qa_chain)
-                else:
-                    st.warning("Please select an account name to get started")
-
-            elif selected == 'Alerts and Escalation Matrix':
-                # Since account selection is handled in the sidebar, no need for additional selectbox here
-                if st.session_state['clientOrg'] and st.session_state['clientOrg'] != "Select an Account Name":
-                    # Display or Edit Alerts Content
-                    st.subheader("Alerts")
-                    if st.session_state.get('editing_alerts', False):
-                        edited_alerts_content = st.text_area("Edit Alerts", value=alerts_content if alerts_content else "No alerts content found. You can add new content.", height=500)
-                        if st.button("Save Alerts Content", key="save_alerts_button"):
-                            success = save_content_to_blob(blob_service_client, container_name, st.session_state['clientOrg'], "Alerts", edited_alerts_content)
-                            if success:
-                                st.success("Alerts content saved successfully!")
-                                st.session_state['editing_alerts'] = False
-                            else:
-                                st.error("Failed to save alerts content.")
-                            st.experimental_rerun()  # Force rerun after saving
-                        if st.button("Cancel", key="cancel_alerts_button"):
-                            st.session_state['editing_alerts'] = False
-                            st.experimental_rerun()  # Force rerun after canceling
-                    else:
-                        if alerts_content:
-                            st.markdown(
-                                f"""
-                                <div style="
-                                    border: 2px solid #ffcc00; 
-                                    padding: 15px; 
-                                    border-radius: 10px;
-                                    color:red; 
-                                    background-color: #fff7e6;">
-                                    {alerts_content}
-                                </div>
-                                """,
-                                unsafe_allow_html=True
-                            )
-                        else:
-                            st.warning("No alerts content found. You can add new content.")
-                        
-                        # Show edit button only for allowed roles
-                        if st.session_state['user_role'] in ['admin', 'editor']:
-                            if st.button("Edit Alerts Content", key="edit_alerts_button"):
-                                st.session_state['editing_alerts'] = True
-                                st.experimental_rerun()
-
-                    # Display or Edit Escalation Matrix Content
-                    st.subheader("Escalation Matrix")
-                    if st.session_state.get('editing_escalation_matrix', False):
-                        edited_escalation_matrix_content = st.text_area("Edit Escalation Matrix", value=escalation_matrix_content if escalation_matrix_content else "No escalation matrix content found. You can add new content.", height=500)
-                        if st.button("Save Escalation Matrix Content", key="save_matrix_button"):
-                            success = save_content_to_blob(blob_service_client, container_name, st.session_state['clientOrg'], "Escalation Matrix", edited_escalation_matrix_content)
-                            if success:
-                                st.success("Escalation Matrix content saved successfully!")
-                                st.session_state['editing_escalation_matrix'] = False
-                            else:
-                                st.error("Failed to save escalation matrix content.")
-                            st.experimental_rerun()  # Force rerun after saving
-                        if st.button("Cancel", key="cancel_matrix_button"):
-                            st.session_state['editing_escalation_matrix'] = False
-                            st.experimental_rerun()  # Force rerun after canceling
-                    else:
-                        if escalation_matrix_content:
-                            st.markdown(
-                                f"""
-                                <div style="
-                                    border: 2px solid #0066cc; 
-                                    padding: 15px; 
-                                    border-radius: 10px; 
-                                    color: red;
-                                    background-color: #e6f2ff;">
-                                    {escalation_matrix_content}
-                                </div>
-                                """,
-                                unsafe_allow_html=True
-                            )
-                        else:
-                            st.warning("No escalation matrix content found. You can add new content.")
-                        
-                        # Show edit button only for allowed roles
-                        if st.session_state['user_role'] in ['admin', 'editor']:
-                            if st.button("Edit Escalation Matrix Content", key="edit_matrix_button"):
-                                st.session_state['editing_escalation_matrix'] = True
-                                st.experimental_rerun()
-                else:
-                    st.subheader("Alerts")
-                    st.warning("Please select an account name to view the alerts.")
-
-                    st.subheader("Escalation Matrix")
-                    st.warning("Please select an account name to view the escalation matrix.")
-
-            st.sidebar.markdown("""<div style="height: 12vh;"></div>""", unsafe_allow_html=True)
-            st.sidebar.markdown(f'## Hello, *{st.session_state["name"]}*')
-            if st.sidebar.button("Logout", key="logout_button"):
-                authenticator.logout('Logout', 'sidebar')
-                for key in list(st.session_state.keys()):
-                    del st.session_state[key]
-                st.session_state['authentication_status'] = None
-                st.experimental_rerun()
-
-elif st.session_state["authentication_status"] == False:
-    st.sidebar.error('Username/password is incorrect')
-    st.write("# Welcome to AI Support Assistant! 👋")
-    st.markdown(
-        """
-        Please enter your username and password to log in.
-        """
-    )
-elif st.session_state["authentication_status"] == None:
-    st.sidebar.warning('Please enter your username and password')
-    st.write("# Welcome to AI Support Assistant! 👋")
-    st.markdown(
-        """
-        Please enter your username and password to log in.
-        """
-    )
+
+def load_content_from_blob(blob_service_client, container_name, account_name, content_type):
+    """Load specific content from a .txt file in Azure Blob Storage based on the account name and content type.
+    If the file does not exist, create an empty one and upload it to Blob Storage."""
+    blob_name = f"Documents/{account_name}_{content_type}.txt"
+
+    try:
+        blob_client = blob_service_client.get_blob_client(container_name, blob_name)
+        blob_data = blob_client.download_blob().readall().decode('utf-8')
+        return blob_data
+    except Exception as e:
+        logger.error(f"Error loading {content_type} for {account_name}: {e}. Creating a new empty file.")
+        # If the file does not exist, create an empty one
+        empty_content = ""
+        try:
+            blob_client.upload_blob(empty_content.encode('utf-8'), overwrite=True)
+            logger.info(f"Created an empty {content_type} file for {account_name}.")
+            return empty_content
+        except Exception as upload_error:
+            logger.error(f"Failed to create an empty {content_type} file for {account_name}: {upload_error}")
+            return None
+
+def save_content_to_blob(blob_service_client, container_name, account_name, content_type, content):
+    """Save specific content to a .txt file in Azure Blob Storage based on the account name and content type."""
+    blob_name = f"Documents/{account_name}_{content_type}.txt"
+    try:
+        blob_client = blob_service_client.get_blob_client(container_name, blob_name)
+        blob_client.upload_blob(content.encode('utf-8'), overwrite=True)
+        return True
+    except Exception as e:
+        logger.error(f"Error saving {content_type} for {account_name}: {e}")
+        return False
+
+def create_custom_prompt_template(escalation_matrix_content):
+    """Creates a custom prompt template incorporating the escalation matrix content specific to the account."""
+    return PromptTemplate.from_template(f"""
+    ### Instruction ###
+    Given the context below, provide a detailed and accurate answer to the question. Base your response primarily on the provided information. Only include additional context from external sources if absolutely necessary, and clearly identify it as such. DO NOT PARAPHRASE ANYTHING AND GIVE EXACTLY AS ITS GIVEN IN THE DOCUMENT.
+
+    **Context:**
+    {{context}}
+
+    **Escalation Matrix:**
+    {escalation_matrix_content}
+
+    **Question:**
+    {{question}}
+
+    ### Guidelines ###
+    1. **Primary Source**: Base your response primarily on the provided context and give the process as exact as given in the document.
+    2. **External Information**: If additional information is needed, clearly label it as "External Information" and keep it to a minimum.
+    3. **Specificity**: Provide detailed and precise information directly related to the query.
+    4. **Separation of Information**: Use headings such as "IT Glue Response" and "External Information" to differentiate the sources.
+    5. **Insufficient Context**: If the provided context does not contain enough information to answer the question, state: "The provided context does not contain enough information to answer the question."
+    6. **Document References**: List the names of all documents accessed, along with a confidence score for each document based on its relevance. 
+    7. Use the Escalation Matrix to help answer queries when necessary
+
+    ### Example ###
+
+    #### IT Glue Response ####
+    [Your answer based on the given context]
+
+    ## External Information ##
+    [Your answer after not finding anything in context]
+    
+    ### Document Names ###
+    [List of documents and confidence scores (in %) with descending order.] 
+    
+    **Answer:** 
+    """)
+
+
+# Import necessary libraries
+import os
+from azure.storage.blob import BlobServiceClient
+import streamlit as st
+from yaml.loader import SafeLoader
+import yaml
+from langchain_openai import AzureOpenAIEmbeddings, AzureChatOpenAI
+from langchain.chains import LLMChain
+from langchain.prompts import PromptTemplate
+from dotenv import load_dotenv
+import streamlit_authenticator as stauth
+from streamlit_navigation_bar import st_navbar
+import logging
+import pyotp
+import qrcode
+import io
+import nltk
+
+from chatbot import run_chatbot, initialize_session_state, load_faiss_indexes
+
+
+nltk.download('punkt')
+nltk.download('stopwords')
+
+# Set page configuration
+st.set_page_config(page_title="AI Support Assistant", page_icon="🤖", layout="wide", initial_sidebar_state="auto")
+
+# Navbar at the top
+styles = {
+    "span": {
+        "border-radius": "0.1rem",
+        "color": "orange",
+        "margin": "0 0.125rem",
+        "padding": "0.400rem 0.400rem",
+    },
+    "active": {
+        "background-color": "rgba(255, 255, 255, 0.25)",
+        "color": "orange",  # Active text color to orange
+        "text-decoration": "underline",  # Underline the active text
+    },
+}
+
+selected = st_navbar(["Home", "Chatbot", "Alerts and Escalation Matrix"], 
+                     selected=st.session_state.get('selected_option', 'Home'), 
+                     styles=styles)
+
+# Initialize session state
+initialize_session_state()
+
+# Load environment variables
+load_dotenv()
+
+# Load config from Azure Blob Storage
+connection_string = os.getenv("BLOB_CONNECTION_STRING")
+container_name = "itgluecopilot"
+config_blob_name = "config/config2.yaml"
+
+# BlobServiceClient
+blob_service_client = BlobServiceClient.from_connection_string(connection_string)
+container_client = blob_service_client.get_container_client(container_name)
+
+# Load the YAML configuration file
+blob_client = container_client.get_blob_client(config_blob_name)
+blob_data = blob_client.download_blob().readall()
+config = yaml.load(io.BytesIO(blob_data), Loader=SafeLoader)
+
+authenticator = stauth.Authenticate(
+    config['credentials'],
+    config['cookie']['name'],
+    config['cookie']['key'],
+    config['cookie']['expiry_days'],
+)
+
+# Configure logging
+logging.basicConfig(level=logging.INFO, format="%(asctime)s - %(name)s - %(levelname)s - %(message)s", handlers=[logging.StreamHandler()])
+logger = logging.getLogger(__name__)
+
+# Update session state with the selected option
+st.session_state.selected_option = selected
+
+with st.sidebar:
+    st.image(r"./synoptek.png", width=275)
+
+# Authentication for App
+with st.sidebar:
+    name, authentication_status, username = authenticator.login('Login', 'main')
+
+if st.session_state["authentication_status"]:
+    # Load account names dynamically from the blob
+    account_names = ["Mitsui Chemicals America", "Northpoint Commercial Finance", "iBAS"]
+
+    # Get user role after authentication
+    username = st.session_state["username"]
+    user_data = config['credentials']['usernames'][username]
+    user_role = user_data.get('role', 'viewer')  # Default to 'viewer' if no role is specified
+    st.session_state['user_role'] = user_role
+
+    # Check for OTP Secret and Generate if Not Present
+    otp_secret = user_data.get('otp_secret', "")
+
+    if not otp_secret:
+        otp_secret = pyotp.random_base32()
+        config['credentials']['usernames'][username]['otp_secret'] = otp_secret
+        blob_client.upload_blob(yaml.dump(config), overwrite=True)
+        st.session_state['otp_setup_complete'] = False
+        st.session_state['show_qr_code'] = True
+        logger.info("Generated new OTP secret and set show_qr_code to True for user %s", username)
+    else:
+        st.session_state['otp_setup_complete'] = True
+
+    # Ensure OTP secret is properly handled
+    if otp_secret:
+        totp = pyotp.TOTP(otp_secret)
+        logger.info("Using OTP secret for user %s: %s", username, otp_secret)
+
+        if not st.session_state['otp_verified']:
+            if st.session_state['show_qr_code']:
+                st.title("Welcome to AI Support Assistant! 👋")
+                otp_uri = totp.provisioning_uri(name=user_data.get('email', ''), issuer_name="AI Support Assistant")
+                qr = qrcode.make(otp_uri)
+                qr = qr.resize((200, 200))
+
+                st.image(qr, caption="Scan this QR code with your authenticator app")
+
+            # st.title("AI Support Assistant")
+            otp_input = st.text_input("Enter the OTP from your authenticator app", type="password")
+            verify_button_clicked = st.button("Verify OTP")
+
+            if verify_button_clicked:
+                if totp.verify(otp_input):
+                    st.session_state['otp_verified'] = True
+                    st.session_state['show_qr_code'] = False
+                    blob_client.upload_blob(yaml.dump(config), overwrite=True)
+                    st.experimental_rerun()
+                else:
+                    st.error("Invalid OTP. Please try again.")
+        else:
+            # Sidebar account selection - Only show after successful OTP verification
+            with st.sidebar:
+                # st.image(r"./synoptek.png", width=275)
+                
+                client_names = ["Select an Account Name"] + account_names
+                selected_client = st.selectbox("**Select Account Name** 🚩", client_names, key="sidebar_account_select")
+
+                # Check if account selection has changed
+                if selected_client != st.session_state.get('clientOrg', 'Select an Account Name'):
+                    st.session_state['clientOrg'] = selected_client
+                    st.session_state['previous_clientOrg'] = selected_client
+                    st.experimental_rerun()  # Force rerun to synchronize selection
+
+                # Load alerts and escalation content dynamically after account selection
+                if st.session_state['clientOrg'] and st.session_state['clientOrg'] != "Select an Account Name":
+                    st.info(f"You are viewing the {st.session_state['clientOrg']} Account")
+                    alerts_content = load_content_from_blob(blob_service_client, container_name, st.session_state['clientOrg'], "Alerts")
+                    escalation_matrix_content = load_content_from_blob(blob_service_client, container_name, st.session_state['clientOrg'], "Escalation Matrix")
+                else:
+                    alerts_content = None
+                    escalation_matrix_content = None
+
+            # Load FAISS indexes
+            account_indexes = {
+                "Mitsui Chemicals America": [
+                    r"./Faiss_Index_IT Glue/Index_Mitsui Chemicals America/index1",
+                    r"./Faiss_Index_IT Glue/Index_Mitsui Chemicals America/index2_ocr"
+                ],
+                "Northpoint Commercial Finance": [
+                    r"./Faiss_Index_IT Glue/Index_Northpoint Commercial Finance/index1",
+                    r"./Faiss_Index_IT Glue/Index_Northpoint Commercial Finance/index2_ocr"
+                ],
+                "iBAS": [
+                    r"./Faiss_Index_IT Glue/Index_iBAS/index1",
+                    r"./Faiss_Index_IT Glue/Index_iBAS/index2_ocr"
+                ],
+            }
+            embeddings = AzureOpenAIEmbeddings(
+                azure_deployment='embeddings-aims',
+                openai_api_version="2024-04-01-preview",
+                azure_endpoint=os.getenv("OPENAI_ENDPOINT_AZURE"),
+                api_key=os.getenv("OPENAI_API_KEY_AZURE")
+            )
+            faiss_indexes = load_faiss_indexes(account_indexes, embeddings)
+
+            # --- APP ---
+            if selected == "Home":
+                st.write("# Welcome to AI Support Assistant! 👋")
+                st.markdown(
+                """
+                Welcome to the AI Support Assistant! This tool is designed to streamline your support process by providing quick access to essential information and AI-powered assistance.
+
+                ### Getting Started:
+
+                - **👈 Select Account Name** and head to the "Chatbot" tab from the navigation bar to begin interacting with the AI Support Assistant.
+                - Make sure to select the correct account in the Alerts and Escalation Matrix tab to view the most relevant information.
+
+                ### How to Use the App:
+
+                **1. Chatbot Tab:**  
+                Navigate to the **Chatbot** tab to interact with our AI Assistant. You can ask questions or provide prompts related to your support needs, and the AI will generate detailed responses based on the context provided. This feature is ideal for quickly resolving issues or getting specific information.
+
+                **Steps:**
+                - Click on the **Chatbot** tab in the navigation bar and select an **Account**.
+                - Type your question or request in the input box at the bottom of the page.
+                - The AI will process your query and provide a response based on the available data.
+
+                **2. Alerts and Escalation Matrix Tab:**  
+                Visit the **Alerts and Escalation Matrix** tab to view critical alerts and the escalation matrix for specific accounts. This section provides important information about who to contact and the appropriate escalation procedures.
+
+                **Steps:**
+                - Click on the **Alerts and Escalation Matrix** tab in the navigation bar.
+                - Use the sidebar to select the account you wish to view.
+                - The page will display the relevant alerts and escalation matrix for the selected account.
+                """
+                )
+            elif selected == 'Chatbot':
+                if st.session_state['clientOrg'] and st.session_state['clientOrg'] != "Select an Account Name":
+                    # Create a custom prompt template with the loaded escalation matrix content
+                    custom_prompt_template = create_custom_prompt_template(escalation_matrix_content)
+
+                    # Initialize LLMChain with the custom prompt template
+                    qa_chain = LLMChain(
+                        llm=AzureChatOpenAI(
+                            model_name='gpt-4o',
+                            openai_api_key=os.getenv("OPENAI_API_KEY_AZURE"),
+                            azure_endpoint=os.getenv("OPENAI_ENDPOINT_AZURE"),
+                            openai_api_version="2024-04-01-preview",
+                            temperature=0,
+                            max_tokens=4000,
+                            streaming=True,
+                            verbose=True,
+                            model_kwargs={'seed': 123}
+                        ),
+                        prompt=custom_prompt_template
+                    )
+
+                    # Run the chatbot with the updated chain
+                    run_chatbot(faiss_indexes, blob_service_client, embeddings, qa_chain)
+                else:
+                    st.warning("Please select an account name to get started")
+
+            elif selected == 'Alerts and Escalation Matrix':
+                # Since account selection is handled in the sidebar, no need for additional selectbox here
+                if st.session_state['clientOrg'] and st.session_state['clientOrg'] != "Select an Account Name":
+                    # Display or Edit Alerts Content
+                    st.subheader("Alerts")
+                    if st.session_state.get('editing_alerts', False):
+                        edited_alerts_content = st.text_area("Edit Alerts", value=alerts_content if alerts_content else "No alerts content found. You can add new content.", height=500)
+                        if st.button("Save Alerts Content", key="save_alerts_button"):
+                            success = save_content_to_blob(blob_service_client, container_name, st.session_state['clientOrg'], "Alerts", edited_alerts_content)
+                            if success:
+                                st.success("Alerts content saved successfully!")
+                                st.session_state['editing_alerts'] = False
+                            else:
+                                st.error("Failed to save alerts content.")
+                            st.experimental_rerun()  # Force rerun after saving
+                        if st.button("Cancel", key="cancel_alerts_button"):
+                            st.session_state['editing_alerts'] = False
+                            st.experimental_rerun()  # Force rerun after canceling
+                    else:
+                        if alerts_content:
+                            st.markdown(
+                                f"""
+                                <div style="
+                                    border: 2px solid #ffcc00; 
+                                    padding: 15px; 
+                                    border-radius: 10px;
+                                    color:red; 
+                                    background-color: #fff7e6;">
+                                    {alerts_content}
+                                </div>
+                                """,
+                                unsafe_allow_html=True
+                            )
+                        else:
+                            st.warning("No alerts content found. You can add new content.")
+                        
+                        # Show edit button only for allowed roles
+                        if st.session_state['user_role'] in ['admin', 'editor']:
+                            if st.button("Edit Alerts Content", key="edit_alerts_button"):
+                                st.session_state['editing_alerts'] = True
+                                st.experimental_rerun()
+
+                    # Display or Edit Escalation Matrix Content
+                    st.subheader("Escalation Matrix")
+                    if st.session_state.get('editing_escalation_matrix', False):
+                        edited_escalation_matrix_content = st.text_area("Edit Escalation Matrix", value=escalation_matrix_content if escalation_matrix_content else "No escalation matrix content found. You can add new content.", height=500)
+                        if st.button("Save Escalation Matrix Content", key="save_matrix_button"):
+                            success = save_content_to_blob(blob_service_client, container_name, st.session_state['clientOrg'], "Escalation Matrix", edited_escalation_matrix_content)
+                            if success:
+                                st.success("Escalation Matrix content saved successfully!")
+                                st.session_state['editing_escalation_matrix'] = False
+                            else:
+                                st.error("Failed to save escalation matrix content.")
+                            st.experimental_rerun()  # Force rerun after saving
+                        if st.button("Cancel", key="cancel_matrix_button"):
+                            st.session_state['editing_escalation_matrix'] = False
+                            st.experimental_rerun()  # Force rerun after canceling
+                    else:
+                        if escalation_matrix_content:
+                            st.markdown(
+                                f"""
+                                <div style="
+                                    border: 2px solid #0066cc; 
+                                    padding: 15px; 
+                                    border-radius: 10px; 
+                                    color: red;
+                                    background-color: #e6f2ff;">
+                                    {escalation_matrix_content}
+                                </div>
+                                """,
+                                unsafe_allow_html=True
+                            )
+                        else:
+                            st.warning("No escalation matrix content found. You can add new content.")
+                        
+                        # Show edit button only for allowed roles
+                        if st.session_state['user_role'] in ['admin', 'editor']:
+                            if st.button("Edit Escalation Matrix Content", key="edit_matrix_button"):
+                                st.session_state['editing_escalation_matrix'] = True
+                                st.experimental_rerun()
+                else:
+                    st.subheader("Alerts")
+                    st.warning("Please select an account name to view the alerts.")
+
+                    st.subheader("Escalation Matrix")
+                    st.warning("Please select an account name to view the escalation matrix.")
+
+            st.sidebar.markdown("""<div style="height: 12vh;"></div>""", unsafe_allow_html=True)
+            st.sidebar.markdown(f'## Hello, *{st.session_state["name"]}*')
+            if st.sidebar.button("Logout", key="logout_button"):
+                authenticator.logout('Logout', 'sidebar')
+                for key in list(st.session_state.keys()):
+                    del st.session_state[key]
+                st.session_state['authentication_status'] = None
+                st.experimental_rerun()
+
+elif st.session_state["authentication_status"] == False:
+    st.sidebar.error('Username/password is incorrect')
+    st.write("# Welcome to AI Support Assistant! 👋")
+    st.markdown(
+        """
+        Please enter your username and password to log in.
+        """
+    )
+elif st.session_state["authentication_status"] == None:
+    st.sidebar.warning('Please enter your username and password')
+    st.write("# Welcome to AI Support Assistant! 👋")
+    st.markdown(
+        """
+        Please enter your username and password to log in.
+        """
+    )